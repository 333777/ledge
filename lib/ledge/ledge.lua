--- conflicted
+++ resolved
@@ -1,33 +1,7 @@
-<<<<<<< HEAD
-local setmetatable = setmetatable
-local error = error
-local assert = assert
-local require = require
-local ipairs = ipairs
-local pairs = pairs
-local unpack = unpack
-local tostring = tostring
-local tonumber = tonumber
-local type = type
-local next = next
-local table = table
-local ngx = ngx
-local tbl_concat = table.concat
-
-module(...)
-
-_VERSION = '0.10'
-
-local mt = { __index = _M }
-
-local redis = require "resty.redis"
-redis.add_commands("sentinel")
-=======
 local cjson = require "cjson"
 local http = require "resty.http"
 local resolver = require "resty.dns.resolver"
 local qless = require "resty.qless"
->>>>>>> 2578b6d3
 local response = require "ledge.response"
 local h_util = require "ledge.header_util"
 local ffi = require "ffi"
@@ -1125,24 +1099,11 @@
             }
         end
 
-<<<<<<< HEAD
-    connecting_to_sentinel = function(self)
-        local hosts = self:config_get("redis_sentinels")
-        local ok, err, sentinel = self:redis_connect(hosts)
-        if not ok then
-            return self:e "sentinel_connection_failed"
-        else
-            self:ctx().sentinel = sentinel
-            return self:e "sentinel_connected"
-        end
-    end,
-=======
         local connection_options = {
             connect_timeout = self:config_get("redis_connect_timeout"),
             read_timeout = self:config_get("redis_read_timeout"),
             database = self:config_get("redis_database"),
         }
->>>>>>> 2578b6d3
 
         local redis, err = redis_connector.connect(redis_params, connection_options)
         if not redis then
@@ -1826,23 +1787,11 @@
     end
 
     -- Also don't cache any headers marked as Cache-Control: (no-cache|no-store|private)="header".
-<<<<<<< HEAD
-    local cc = res.header["Cache-Control"]
-    if type(cc) == "table" then
-        cc = tbl_concat(cc, ", ")
-    end
-    if cc and cc:find("=") then
-        local patterns = { "no%-cache", "no%-store", "private" }
-        for _,p in ipairs(patterns) do
-            for h in cc:gmatch(p .. "=\"?([%a-]+)\"?") do
-                table.insert(uncacheable_headers, h)
-=======
     if res.header["Cache-Control"] and str_find(res.header["Cache-Control"], "=") then
         local patterns = { "no%-cache", "no%-store", "private" }
         for _,p in ipairs(patterns) do
             for h in str_gmatch(res.header["Cache-Control"], p .. "=\"?([%a-]+)\"?") do
                 tbl_insert(uncacheable_headers, h)
->>>>>>> 2578b6d3
             end
         end
     end
